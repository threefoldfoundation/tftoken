--- conflicted
+++ resolved
@@ -23,15 +23,10 @@
 	// EthBlockDelay is the amount of blocks to wait before
 	// pushing eth transaction to the stellar network
 	EthBlockDelay = 3
-<<<<<<< HEAD
 	// Depositing from Stellar to smart chain fee
 	DepositFee = 50 * stellarPrecision
 	// Withdrawing from smartchain to Stellar fee
 	WithdrawFee   = 1 * stellarPrecision
-=======
-	// 50 TFT with a precision of 7 decimals
-	DepositFee    = 500000000
->>>>>>> a6f87244
 	BridgeNetwork = "stellar"
 )
 
@@ -58,7 +53,7 @@
 	RescanBridgeAccount     bool
 	PersistencyFile         string
 	Follower                bool
-<<<<<<< HEAD
+	BridgeMasterAddress     string
 	StellarConfig
 }
 
@@ -69,9 +64,6 @@
 	StellarSeed string
 	// stellar fee wallet address
 	StellarFeeWallet string
-=======
-	BridgeMasterAddress     string
->>>>>>> a6f87244
 }
 
 // NewBridge creates a new Bridge.
@@ -87,20 +79,10 @@
 		return nil, err
 	}
 
-<<<<<<< HEAD
-	var wallet *stellarWallet
-	// Only create the stellar wallet if the bridge is a master bridge
-	if !config.Follower {
-		wallet, err = newStellarWallet(ctx, &config.StellarConfig, host, router)
-		if err != nil {
-			return nil, err
-		}
-=======
-	wallet, err := newStellarWallet(config.StellarNetwork, config.StellarSeed)
+	wallet, err := newStellarWallet(ctx, &config.StellarConfig, host, router)
 	if err != nil {
 		return nil, err
 	}
->>>>>>> a6f87244
 
 	// Only create the stellar signer wallet if the bridge is a master bridge
 	if !config.Follower {
@@ -338,7 +320,7 @@
 						hash := we.TxHash()
 						log.Info("Create a withdraw tx", "ethTx", hash)
 
-						err := bridge.wallet.CreateAndSubmitPayment(ctx, we.blockchain_address, we.network, we.amount.Uint64(), we.receiver, we.blockHeight, hash, "", true)
+						err := bridge.wallet.CreateAndSubmitPayment(ctx, we.blockchain_address, we.amount.Uint64(), we.receiver, we.blockHeight, hash, "", true)
 						if err != nil {
 							log.Error(fmt.Sprintf("failed to create payment for withdrawal to %s, %s", we.blockchain_address, err.Error()))
 							continue
