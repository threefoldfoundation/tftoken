--- conflicted
+++ resolved
@@ -232,10 +232,6 @@
 }
 
 func (s *SignersClient) sign(ctx context.Context, id peer.ID, signRequest SignRequest) (*SignResponse, error) {
-<<<<<<< HEAD
-	// if len(s.host.Peerstore().Addrs(id)) == 0 {}
-=======
->>>>>>> a6f87244
 	if err := connectToPeer(ctx, s.host, s.router, id); err != nil {
 		return nil, errors.Wrapf(err, "failed to connect to host id '%s'", id.Pretty())
 	}
