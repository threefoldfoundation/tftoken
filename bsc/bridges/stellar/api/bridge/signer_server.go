--- conflicted
+++ resolved
@@ -15,7 +15,7 @@
 	"github.com/stellar/go/clients/horizonclient"
 	"github.com/stellar/go/keypair"
 	"github.com/stellar/go/network"
-	horizoneffects "github.com/stellar/go/protocols/horizon/effects"
+	"github.com/stellar/go/protocols/horizon/effects"
 	"github.com/stellar/go/support/errors"
 	"github.com/stellar/go/txnbuild"
 	"github.com/stellar/go/xdr"
@@ -42,22 +42,13 @@
 }
 
 type SignerService struct {
-<<<<<<< HEAD
-	kp             *keypair.Full
-	bridgeContract *BridgeContract
-	config         *StellarConfig
-}
-
-func NewSignerServer(host host.Host, config *StellarConfig, bridgeContract *BridgeContract) error {
-=======
-	network                   string
 	kp                        *keypair.Full
 	bridgeContract            *BridgeContract
+	config                    *StellarConfig
 	stellarTransactionStorage *StellarTransactionStorage
 }
 
-func NewSignerServer(host host.Host, network, secret, bridgeMasterAddress string, bridgeContract *BridgeContract) (*SignerService, error) {
->>>>>>> a6f87244
+func NewSignerServer(host host.Host, config StellarConfig, bridgeMasterAddress string, bridgeContract *BridgeContract) (*SignerService, error) {
 	log.Info("server started", "identity", host.ID().Pretty())
 	ipfs, err := multiaddr.NewMultiaddr(fmt.Sprintf("/ipfs/%s", host.ID().Pretty()))
 	if err != nil {
@@ -69,13 +60,8 @@
 		log.Info("p2p node address", "address", full.String())
 	}
 
-<<<<<<< HEAD
-	_, err = newSignerServer(host, config, bridgeContract)
-	return err
-=======
-	_, signer, err := newSignerServer(host, network, secret, bridgeMasterAddress, bridgeContract)
-	return signer, err
->>>>>>> a6f87244
+	_, signerService, err := newSignerServer(host, config, bridgeMasterAddress, bridgeContract)
+	return signerService, err
 }
 
 func (s *SignerService) Sign(ctx context.Context, request SignRequest, response *SignResponse) error {
@@ -124,27 +110,6 @@
 	return nil
 }
 
-<<<<<<< HEAD
-func newSignerServer(host host.Host, config *StellarConfig, bridgeContract *BridgeContract) (*gorpc.Server, error) {
-	full, err := keypair.ParseFull(config.StellarSeed)
-	if err != nil {
-		return nil, err
-	}
-	log.Debug("wallet address", "address", full.Address())
-	server := gorpc.NewServer(host, Protocol)
-
-	signer := SignerService{
-		kp:             full,
-		bridgeContract: bridgeContract,
-		config:         config,
-	}
-
-	err = server.Register(&signer)
-	return server, err
-}
-
-=======
->>>>>>> a6f87244
 func (s *SignerService) validateWithdrawal(request SignRequest, txn *txnbuild.Transaction) error {
 	log.Info("Validating withdrawal request...")
 
@@ -238,7 +203,7 @@
 				}
 
 				if paymentOperation.Amount > DepositFee {
-					return fmt.Errorf("amount is not correct, we expected a refund transaction with an amount less than %d but we received %d", DepositFee, paymentOperation.Amount)
+					return fmt.Errorf("amount is not correct, we expected a refund transaction with an amount less than %f but we received %d", DepositFee, paymentOperation.Amount)
 				}
 			}
 		}
@@ -257,7 +222,10 @@
 	return nil
 }
 
-<<<<<<< HEAD
+func (s *SignerService) ScanBridgeAccount() error {
+	return s.stellarTransactionStorage.ScanBridgeAccount()
+}
+
 func (s *SignerService) validateFeeTransfer(request SignRequest, txn *txnbuild.Transaction) error {
 	log.Info("Validating fee transfer request...")
 	for _, op := range txn.Operations() {
@@ -281,31 +249,27 @@
 		}
 	}
 	return nil
-=======
-func (s *SignerService) ScanBridgeAccount() error {
-	return s.stellarTransactionStorage.ScanBridgeAccount()
-}
-
-func newSignerServer(host host.Host, network, secret, bridgeMasterAddress string, bridgeContract *BridgeContract) (*gorpc.Server, *SignerService, error) {
-	full, err := keypair.ParseFull(secret)
+}
+
+func newSignerServer(host host.Host, config StellarConfig, bridgeMasterAddress string, bridgeContract *BridgeContract) (*gorpc.Server, *SignerService, error) {
+	full, err := keypair.ParseFull(config.StellarSeed)
 	if err != nil {
 		return nil, nil, err
 	}
 	log.Debug("wallet address", "address", full.Address())
 	server := gorpc.NewServer(host, Protocol)
 
-	stellarTransactionStorage := NewStellarTransactionStorage(network, bridgeMasterAddress)
+	stellarTransactionStorage := NewStellarTransactionStorage(config.StellarNetwork, bridgeMasterAddress)
 
 	signer := SignerService{
-		network:                   network,
 		kp:                        full,
 		bridgeContract:            bridgeContract,
 		stellarTransactionStorage: stellarTransactionStorage,
+		config:                    &config,
 	}
 
 	err = server.Register(&signer)
 	return server, &signer, err
->>>>>>> a6f87244
 }
 
 // getNetworkPassPhrase gets the Stellar network passphrase based on the wallet's network
@@ -320,7 +284,6 @@
 	}
 }
 
-<<<<<<< HEAD
 // GetHorizonClient gets the horizon client based on the wallet's network
 func (s *SignerService) getHorizonClient() (*horizonclient.Client, error) {
 	switch s.config.StellarNetwork {
@@ -334,9 +297,6 @@
 }
 
 func (s *SignerService) getTransactionEffects(txHash string) (effects effects.EffectsPage, err error) {
-=======
-func (s *SignerService) getTransactionEffects(txHash string) (effects horizoneffects.EffectsPage, err error) {
->>>>>>> a6f87244
 	client, err := s.getHorizonClient()
 	if err != nil {
 		return effects, err
@@ -351,16 +311,4 @@
 	}
 
 	return effects, nil
-}
-
-// GetHorizonClient gets the horizon client based on the transaction storage's network
-func (s *SignerService) getHorizonClient() (*horizonclient.Client, error) {
-	switch s.network {
-	case "testnet":
-		return horizonclient.DefaultTestNetClient, nil
-	case "production":
-		return horizonclient.DefaultPublicNetClient, nil
-	default:
-		return nil, errors.New("network is not supported")
-	}
 }